--- conflicted
+++ resolved
@@ -96,11 +96,7 @@
     build:
       context: ./frontend
       dockerfile: Dockerfile
-<<<<<<< HEAD
-      target: dev
-=======
       target: ${FRONTEND_DOCKER_TARGET:-prod}
->>>>>>> 6559127e
     ports:
       - "4200:4200"
     environment:
