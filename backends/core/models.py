--- conflicted
+++ resolved
@@ -116,7 +116,6 @@
         return True
       retries += 1
     from core.logging import logger
-<<<<<<< HEAD
     logger.log_struct({
         'labels': {
             'pipeline_id': self.pipeline_id,
@@ -125,16 +124,7 @@
         'message': 'Cannot add to cache mapping: %s' % (mapping),
     })
     return False
-=======
-      logger.log_struct({
-          'labels': {
-              'pipeline_id': self.pipeline_id,
-          },
-          'log_level': 'ERROR',
-          'message': 'Cannot add to cache mapping: %s' % (mapping),
-      })
-      return False
->>>>>>> 3687bf77
+
 
   def assign_attributes(self, attributes):
     for key, value in attributes.iteritems():
@@ -309,11 +299,7 @@
     self.memcache_client = memcache.Client()
   
   def _build_pipeline_prefix(self):
-<<<<<<< HEAD
     return '%s_' % str(self.id)
-=======
-  return '%s_' % str(self.id)
->>>>>>> 3687bf77
 
   def destroy(self):
     sc_ids = [sc.id for sc in self.start_conditions]
@@ -413,11 +399,7 @@
     while retries < max_retries:
       cached_mapping = self.memcache_client.gets(key)
       if cached_mapping is None: 
-<<<<<<< HEAD
         self.memcache_client.set_multi(mapping, key_prefix=self._build_pipeline_prefix(), time=time)
-=======
-        self.memcache_client.set_multi(mapping, key_prefix=self._build_pipeline_prefix() time=time)
->>>>>>> 3687bf77
         return True
       if self.memcache_client.cas_multi(mapping, key_prefix=self._build_pipeline_prefix(), time=time):
         return True
